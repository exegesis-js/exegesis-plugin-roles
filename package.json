--- conflicted
+++ resolved
@@ -63,13 +63,8 @@
     "chai-as-promised": "^7.1.1",
     "coveralls": "^3.0.2",
     "exegesis": "^2.0.0",
-<<<<<<< HEAD
     "husky": "^3.0.0",
-    "lint-staged": "^8.1.4",
-=======
-    "husky": "^2.2.0",
     "lint-staged": "^9.0.0",
->>>>>>> 60f6d1b2
     "mocha": "^6.1.1",
     "nyc": "^14.0.0",
     "semantic-release": "^15.13.3",
